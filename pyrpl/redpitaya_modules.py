###############################################################################
#    pyrpl - DSP servo controller for quantum optics with the RedPitaya
#    Copyright (C) 2014-2016  Leonhard Neuhaus  (neuhaus@spectro.jussieu.fr)
#
#    This program is free software: you can redistribute it and/or modify
#    it under the terms of the GNU General Public License as published by
#    the Free Software Foundation, either version 3 of the License, or
#    (at your option) any later version.
#
#    This program is distributed in the hope that it will be useful,
#    but WITHOUT ANY WARRANTY; without even the implied warranty of
#    MERCHANTABILITY or FITNESS FOR A PARTICULAR PURPOSE.  See the
#    GNU General Public License for more details.
#
#    You should have received a copy of the GNU General Public License
#    along with this program.  If not, see <http://www.gnu.org/licenses/>.
###############################################################################


import numpy as np
import time
from . import pyrpl_utils
import sys
import matplotlib.pyplot as plt
import logging

from .registers import *
from .bijection import Bijection
from . import iir


class TimeoutError(ValueError):
    pass
class NotReadyError(ValueError):
    pass


class BaseModule(object):
    
    # factor to manually compensate 125 MHz oscillator frequency error
    # real_frequency = 125 MHz * _frequency_correction
    _frequency_correction = 1.0

    # prevent the user from setting a nonexisting attribute
    def __setattr__(self, name, value):
        if hasattr(self, name) or name.startswith('_') or hasattr(type(self), name):
            super(BaseModule, self).__setattr__(name, value)
        else:
            raise ValueError("New module attributes may not be set at runtime. Attribute "
                             + name + " is not defined in class " + self.__class__.__name__)
    
    def help(self, register=''):
        """returns the docstring of the specified register name
        
           if register is an empty string, all available docstrings are returned"""
        if register:
            string = type(self).__dict__[register].__doc__
            return string
        else:
            string = ""
            for key in type(self).__dict__.keys():
                if isinstance( type(self).__dict__[key], Register):
                    docstring = self.help(key)
                    if not docstring.startswith('_'): # mute internal registers
                        string += key + ": " + docstring + '\r\n\r\n'
            return string
        
    def __init__(self, client, addr_base=0x40000000):
        """ Creates the prototype of a RedPitaya Module interface

        arguments: client must be a viable redpitaya memory client
                   addr_base is the base address of the module, such as 0x40300000
                   for the PID module
        """
        self._logger = logging.getLogger(name=__name__)
        self._client = client
        self._addr_base = addr_base
        self.__doc__ = "Available registers: \r\n\r\n"+self.help()

    def _reads(self, addr, length):
        return self._client.reads(self._addr_base + addr, length)

    def _writes(self, addr, values):
        self._client.writes(self._addr_base + addr, values)

    def _read(self, addr):
        return int(self._reads(addr, 1)[0])

    def _write(self, addr, value):
        self._writes(addr, [int(value)])
    
    def _to_pyint(self, v, bitlength=14):
        v = v & (2**bitlength - 1)
        if v >> (bitlength - 1):
            v = v - 2**bitlength
        return int(v)

    def _from_pyint(self, v, bitlength=14):
        v = int(v)
        if v < 0:
            v = v + 2**bitlength
        v = (v & (2**bitlength - 1))
        return np.uint32(v)
    
class HK(BaseModule):
    def __init__(self, client):
        super(HK, self).__init__(client, addr_base=0x40000000)
    
    id = SelectRegister(0x0, doc="device ID", options={"prototype0": 0, "release1": 1})
    digital_loop = Register(0x0C, doc="enables digital loop")
    expansion_P = [IORegister(0x20, 0x18, 0x10, bit=i, outputmode=True,
                             doc="positive digital io") for i in range(8)]
    expansion_N = [IORegister(0x24, 0x1C, 0x14, bit=i, outputmode=True,
                             doc="positive digital io") for i in range(8)]
    led = Register(0x30,doc="LED control with bits 1:8")
    # another option: access led as array of bools
    # led = [BoolRegister(0x30,bit=i,doc="LED "+str(i)) for i in range(8)]


# data_length must be defined outside of class body for python 3
# compatibility since otherwise it is not available in the class level
# namespace
scope_data_length = 2**14


class Scope(BaseModule):
<<<<<<< HEAD
    data_length = scope_data_length  # see definition and explanation above
=======
    # Because of BaseModule, Variable have to "declare" outside __init__
    data_length = 0
>>>>>>> 340be529
    inputs = None
    _decimations = {}
    decimations = [] # help for the user
    sampling_times=[]
    durations=[]
    
    def __init__(self, client, parent):
        super(Scope, self).__init__(client, addr_base=0x40100000)
        # dsp multiplexer channels for scope and asg are the same by default
        self._ch1 = DspModule(client, module='asg1')
        self._ch2 = DspModule(client, module='asg2')
        self.inputs = self._ch1.inputs
        self._setup_called = False
        self._parent = parent
        self._trigger_source_memory = "immediately"
<<<<<<< HEAD
        self._trigger_delay_memory = 0
=======
        self.data_length = 2**14
        self._trigger_delay_memory = self.data_length/2
        self._decimations = {2**n: 2**n for n in range(0,17)}
        self.decimations = sorted(self._decimations.keys()) # help for the user
        self.sampling_times = [8e-9 * dec for dec in self.decimations]
        self.durations = [s_times * self.data_length for s_times in self.sampling_times]
>>>>>>> 340be529

    @property
    def input1(self):
        return self._ch1.input

    @input1.setter
    def input1(self, v):
        self._ch1.input = v

    @property
    def input2(self):
        return self._ch2.input

    @input2.setter
    def input2(self, v):
        self._ch2.input = v

    _reset_writestate_machine = BoolRegister(0x0, 1, 
                            doc="Set to True to reset writestate machine. \
                            Automatically goes back to false. ")
    
    _trigger_armed = BoolRegister(0x0, 0, doc="Set to True to arm trigger")
    
    _trigger_sources = {"off": 0,
                        "immediately": 1, 
                        "ch1_positive_edge": 2,
                        "ch1_negative_edge": 3, 
                        "ch2_positive_edge": 4,
                        "ch2_negative_edge": 5,
                        "ext_positive_edge": 6, #DIO0_P pin
                        "ext_negative_edge": 7, #DIO0_P pin
                        "asg1": 8, 
                        "asg2": 9}
    
    trigger_sources = sorted(_trigger_sources.keys()) # help for the user
    
    _trigger_source = SelectRegister(0x4, doc="Trigger source", 
                                    options=_trigger_sources)
    
    @property
    def trigger_source(self):
        if hasattr(self,"_trigger_source_memory"):
            return self._trigger_source_memory
        else:
            self._trigger_source_memory = self._trigger_source
            return self._trigger_source_memory
        
    @trigger_source.setter
    def trigger_source(self, val):
        self._trigger_source = val
        self._trigger_source_memory = val
<<<<<<< HEAD
        # passing between immediately and other sources possibly requires trigger delay change
        self.trigger_delay = self._trigger_delay_memory
=======
        if val == 'immediately':
            self._trigger_delay = self.data_length
        else:
            self._trigger_delay = self._trigger_delay_memory
>>>>>>> 340be529
        
    _trigger_debounce = Register(0x90, doc="Trigger debounce time [cycles]")

    trigger_debounce = FloatRegister(0x90, bits=20, norm=125e6, 
                                     doc="Trigger debounce time [s]")
    
    threshold_ch1 = FloatRegister(0x8, bits=14, norm=2**13, 
                                  doc="ch1 trigger threshold [volts]")
    
    threshold_ch2 = FloatRegister(0xC, bits=14, norm=2**13, 
                                  doc="ch1 trigger threshold [volts]")
    
    _trigger_delay = Register(0x10,
                              doc="number of decimated data after trigger "
                                  "written into memory [samples]")

    @property
    def trigger_delay(self):
        return (self._trigger_delay - self.data_length//2)*self.sampling_time
    
    @trigger_delay.setter
    def trigger_delay(self, delay):
        # memorize the setting
        self._trigger_delay_memory = delay
        # convert float delay into counts
        delay = int(np.round(delay/self.sampling_time)) + self.data_length//2
        # in mode "immediately", trace goes from 0 to duration,
        # but trigger_delay_memory is not overwritten
        if self.trigger_source=='immediately':
            self._trigger_delay = self.data_length
            return delay
        if delay <= 0:
            delay = 1  # bug in scope code: 0 does not work
        elif delay > 2**32-1: #self.data_length-1:
            delay = 2**32-1  # self.data_length-1
        self._trigger_delay = delay
        return delay

    _trigger_delay_running = BoolRegister(0x0, 2,
                        doc="trigger delay running (register adc_dly_do)")

    _adc_we_keep = BoolRegister(0x0, 3,
                        doc="Scope resets trigger automatically (adc_we_keep)")

    _adc_we_cnt = Register(0x2C, doc="Number of samles that have passed since "
                                     "trigger was armed (adc_we_cnt)")
   
    current_timestamp = LongRegister(0x15C,
                                     bits=64,
                                     doc="An absolute counter " \
                                         + "for the time [cycles]")    

    trigger_timestamp = LongRegister(0x164,
                                     bits=64,
                                     doc= "An absolute counter " \
                                         +"for the trigger time [cycles]")
    
    #_decimations = {2**n: 2**n for n in range(0,17)}

<<<<<<< HEAD
    decimations = sorted(_decimations.keys())  # help for the user
=======
    #decimations = sorted(_decimations.keys()) # help for the user
>>>>>>> 340be529

    #sampling_times = [8e-9 * dec for dec in decimations]

<<<<<<< HEAD
    # price to pay for Python 3 compatibility: list comprehension workaround
    durations = [st * data_length for st in sampling_times]
=======
    # very ugly workaround for list comprehension scope in Python 3
    # cf. http://stackoverflow.com/questions/13905741/accessing-class-variables-from-a-list-comprehension-in-the-class-definition
    # DOESN'T WORK YET
    #def _durations(self, sampling_times):
    #    return [s_times * self.data_length for s_times in sampling_times]
    #durations = [s_times * data_length for s_times in sampling_times]
>>>>>>> 340be529

    decimation = SelectRegister(0x14, doc="decimation factor",
                                options=_decimations)
    
    _write_pointer_current = Register(0x18, 
                            doc="current write pointer position [samples]")
    
    _write_pointer_trigger = Register(0x1C, 
                            doc="write pointer when trigger arrived [samples]")
    
    hysteresis_ch1 = FloatRegister(0x20, bits=14, norm=2**13, 
                                   doc="hysteresis for ch1 trigger [volts]")
    
    hysteresis_ch2 = FloatRegister(0x24, bits=14, norm=2**13, 
                                   doc="hysteresis for ch2 trigger [volts]")
    
    average = BoolRegister(0x28,0,
              doc="Enables averaging during decimation if set to True")
    
    # equalization filter not implemented here
    
    voltage1 = FloatRegister(0x154, bits=14, norm=2**13, 
                         doc="ADC1 current value [volts]")
    
    voltage2 = FloatRegister(0x158, bits=14, norm=2**13, 
                         doc="ADC2 current value [volts]")
    
    dac1 = FloatRegister(0x164, bits=14, norm=2**13, 
                         doc="DAC1 current value [volts]")
    
    dac2 = FloatRegister(0x168, bits=14, norm=2**13, 
                         doc="DAC2 current value [volts]")
    
    ch1_firstpoint = FloatRegister(0x10000, bits=14, norm=2**13, 
                              doc="1 sample of ch1 data [volts]")
    
    ch2_firstpoint = FloatRegister(0x20000, bits=14, norm=2**13, 
                              doc="1 sample of ch2 data [volts]")
    
    pretrig_ok =  BoolRegister(0x16c,0,
              doc="True if enough data have been acquired to fill " + \
              "the pretrig buffer")
    
    @property
    def sampling_time(self):
        return 8e-9 * float(self.decimation)

    @sampling_time.setter
    def sampling_time(self, v):
        """sets or returns the time separation between two subsequent points of a scope trace
        the rounding makes sure that the actual value is shorter or equal to the set value"""
        tbase = 8e-9
        for d in reversed(self.decimations):
            if v >= tbase * d:
                self.decimation = d
                return
        self.decimation = min(self.decimations)
        self._logger.error("Desired sampling time impossible to realize")

    @property
    def duration(self):
        return self.sampling_time * float(self.data_length)

    @duration.setter
    def duration(self, v):
        """sets returns the duration of a full scope sequence
        the rounding makes sure that the actual value is longer or equal to the set value"""
        v = float(v) / self.data_length
        tbase = 8e-9
        for d in self.decimations:
            if v <= tbase * float(d):
                self.decimation = d
                return
        self.decimation = max(self.decimations)
        self._logger.error("Desired duration too long to realize")

    @property
    def _rawdata_ch1(self):
        """raw data from ch1"""
        # return np.array([self.to_pyint(v) for v in self._reads(0x10000,
        # self.data_length)],dtype=np.int32)
        x = np.array(self._reads(0x10000, self.data_length), dtype=np.int16)
        x[x >= 2**13] -= 2**14
        return x

    @property
    def _rawdata_ch2(self):
        """raw data from ch2"""
        # return np.array([self.to_pyint(v) for v in self._reads(0x20000,
        # self.data_length)],dtype=np.int32)
        x = np.array(self._reads(0x20000, self.data_length), dtype=np.int16)
        x[x >= 2**13] -= 2**14
        return x

    @property
    def _data_ch1(self):
        """ acquired (normalized) data from ch1"""
        return np.array(
                    np.roll(self._rawdata_ch1, -(self._write_pointer_trigger + self._trigger_delay + 1)),
                    dtype = np.float)/2**13
    @property
    def _data_ch2(self):
        """ acquired (normalized) data from ch2"""
        return np.array(
                    np.roll(self._rawdata_ch2, -(self._write_pointer_trigger + self._trigger_delay + 1)),
                    dtype = np.float)/2**13

    @property
    def _data_ch1_current(self):
        """ (unnormalized) data from ch1 while acquisition is still running"""
        return np.array(
                    np.roll(self._rawdata_ch1, -(self._write_pointer_current + 1)),
                    dtype = np.float)/2**13

    @property
    def _data_ch2_current(self):
        """ (unnormalized) data from ch2 while acquisition is still running"""
        return np.array(
                    np.roll(self._rawdata_ch2, -(self._write_pointer_current + 1)),
                    dtype = np.float)/2**13
    
    @property
    def times(self):
        #duration = 8e-9*self.decimation*self.data_length
        #endtime = duration*
        duration = self.duration
        trigger_delay = self.trigger_delay
        return np.linspace(trigger_delay - duration/2.,
                           trigger_delay + duration/2.,
                           self.data_length, endpoint=False)

    def setup(self,
              duration=None,
              trigger_source=None,
              average=None,
              threshold=None,
              hysteresis=None,
              trigger_delay=None,
              input1=None,
              input2=None):
        """sets up the scope for a new trace aquisition including arming the trigger

        duration: the minimum duration in seconds to be recorded
        trigger_source: the trigger source. see the options for the parameter separately
        average: use averaging or not when sampling is not performed at full rate.
                 similar to high-resolution mode in commercial scopes
        threshold: Trigger threshold in V
        hysteresis: signal hysteresis needed to enable trigger in V. 
                    Should be larger than the rms-noise of the signal
        trigger_delay: trigger_delay in s
        input1/2: set the inputs of channel 1/2
        
        if a parameter is None, the current attribute value is used

        In case trigger_source is set to "immediately", trigger_delay is disregarded and
        trace starts at t=0
        """

        self._setup_called = True
        self._reset_writestate_machine = True
        if average is not None:
            self.average = average
        if duration is not None:
            self.duration = duration
        if threshold is not None:
            self.threshold_ch1 = threshold
            self.threshold_ch2 = threshold
        if hysteresis is not None:
            self.hysteresis_ch1 = hysteresis
            self.hysteresis_ch2 = hysteresis
        if input1 is not None:
            self.input1 = input1
        if input2 is not None:
            self.input2 = input2
        if trigger_delay is not None:
            self.trigger_delay = trigger_delay

        # trigger logic - set source
        if trigger_source is None:
            self.trigger_source = self.trigger_source
        else:
<<<<<<< HEAD
            self.trigger_source = trigger_source
        # arm trigger
        self._trigger_armed = True
        # mode 'immediately' must receive software trigger after arming to
        # start acquisition. The software trigger must occur after
        # pretrig_ok, but we do not need to worry about this because it is
        # taken care of in the trigger_source setter in this class (the
        # trigger_delay section of it).
=======
            self.trigger_delay = self.trigger_delay

        self._trigger_source = 'off'
        self.trigger_source = self.trigger_source
        self._trigger_armed = True


>>>>>>> 340be529
        if self.trigger_source == 'immediately':
            # self.wait_for_pretrig_ok()
            self.trigger_source = self.trigger_source

        #if self.trigger_source == 'immediately':
        #    self.wait_for_pretrig_ok()
        #    self.trigger_source = 'immediately'# write state machine


    def wait_for_pretrigger(self):
        """ sleeps until scope trigger is ready (buffer has enough new data) """
        while not self.pretrig_ok:
            time.sleep(0.001)

    def curve_ready(self):
        """
        Returns True if new data is ready for transfer
        """
        return (not self._trigger_armed)\
                and (not self._trigger_delay_running)\
                and self._setup_called

    def _get_ch(self, ch):
        if not ch in [1,2]:
            raise ValueError("channel should be 1 or 2, got " + str(ch))
        return self._data_ch1 if ch==1 else self._data_ch2

    def _get_ch_no_roll(self, ch):
        if not ch in [1,2]:
            raise ValueError("channel should be 1 or 2, got " + str(ch))
        return self._rawdata_ch1*1./2**13 if ch==1 else self._rawdata_ch2*1./2**13
    
    def curve(self, ch=1, timeout=1.):
        """
        Takes a curve from channel ch:
            If timeout>0: runs until data is ready or timeout expires
            If timeout<=0: returns immediately the current buffer without
            checking for trigger status.
        """
        if not self._setup_called:
            raise NotReadyError("setup has never been called")
        SLEEP_TIME = 0.001
        total_sleep = 0
        if timeout>0:
            while(total_sleep<timeout):
                if self.curve_ready():
                    return self._get_ch(ch)
                total_sleep+=SLEEP_TIME
                time.sleep(SLEEP_TIME)
            raise TimeoutError("Scope wasn't trigged during timeout")
        else:
            return self._get_ch(ch)

    ### unfunctional so far
    def spectrum(self,
                  center, 
                  span, 
                  avg, 
                  input="adc1", 
                  window="flattop", 
                  acbandwidth=50.0,
                  iq='iq2'):
        points_per_bw=10
        iq_module = self.configure_signal_chain(input, iq)
        iq_module.frequency = center
        bw = span*points_per_bw/self.data_length
        self.duration = 1./bw
        self._parent.iq2.bandwidth = [span, span]
        self.setup(trigger_source='immediately',
                   average=False,
                   trigger_delay=0)
        y = self.curve()
        return y
        
    def configure_signal_chain(self, input, iq):
        iq_module = getattr(self._parent, iq)
        iq_module.input = input
        iq_module.output_signal = 'quadrature'
        iq_module.quadrature_factor=1.0
        self.input1 = iq
        return iq_module


# ugly workaround, but realized too late that descriptors have this limit
def make_asg(channel=1):
    if channel == 1:
        set_BIT_OFFSET = 0
        set_VALUE_OFFSET = 0x00
        set_DATA_OFFSET = 0x10000
        set_default_output_direct = 'off'
    else:
        set_DATA_OFFSET = 0x20000
        set_VALUE_OFFSET = 0x20
        set_BIT_OFFSET = 16
        set_default_output_direct = 'off'
    
    class Asg(BaseModule):
        _DATA_OFFSET = set_DATA_OFFSET
        _VALUE_OFFSET = set_VALUE_OFFSET
        _BIT_OFFSET = set_BIT_OFFSET
        default_output_direct = set_default_output_direct
        output_directs = None
                
        def __init__(self, client):
            super(Asg, self).__init__(client, addr_base=0x40200000)
            self._counter_wrap = 0x3FFFFFFF # correct value unless you know better
            self._writtendata = np.zeros(self.data_length)
            self._frequency_correction = 1.0
            if self._BIT_OFFSET == 0:
                self._dsp = DspModule(client, module='asg1')
            else:
                self._dsp = DspModule(client, module='asg2')
            self.output_directs = self._dsp.output_directs
            self.waveform = 'sin'
            self.trigger_source = 'immediately'
            self.output_direct = self.default_output_direct

        @property
        def output_direct(self):
            return self._dsp.output_direct
    
        @output_direct.setter
        def output_direct(self, v):
            self._dsp.output_direct = v
    
        data_length = 2**14

        # register set_a_zero
        on = BoolRegister(0x0, 7+_BIT_OFFSET, doc='turns the output on or off', invert=True)

        # register set_a_rst
        sm_reset = BoolRegister(0x0, 6+_BIT_OFFSET, doc='resets the state machine')
        
        # register set_a/b_once
        periodic = BoolRegister(0x0, 5+_BIT_OFFSET, invert=True,
                        doc='if False, fgen stops after performing one full waveform at its last value.')
        
        # register set_a/b_wrap
        _sm_wrappointer = BoolRegister(0x0, 4+_BIT_OFFSET, 
                        doc='If False, fgen starts from data[0] value after each cycle. If True, assumes that data is periodic and jumps to the naturally next index after full cycle.')

        # register set_a_rgate
        _counter_wrap = Register(0x8+_VALUE_OFFSET, 
                                doc="Raw phase value where counter wraps around. To be set to 2**16*(2**14-1) = 0x3FFFFFFF in virtually all cases. ") 
    
        # register trig_a/b_src
        _trigger_sources = {"off": 0 << _BIT_OFFSET,
                            "immediately": 1 << _BIT_OFFSET,
                            "ext_positive_edge": 2 << _BIT_OFFSET, #DIO0_P pin
                            "ext_negative_edge": 3 << _BIT_OFFSET, #DIO0_P pin
                            "advanced_trigger": 4 << _BIT_OFFSET} #4-advanced trigger from DIO0_P pin (output gated on trigger with hysteresis of advanced_trigger_delay in seconds)
        
        trigger_sources = _trigger_sources.keys()
        
        trigger_source = SelectRegister(0x0, bitmask=0x0007<<_BIT_OFFSET, 
                                        options=_trigger_sources, 
                                        doc="trigger source for triggered output")
        
        # offset is stored in bits 31:16 of the register. 
        # This adaptaion to FloatRegister is a little subtle but should work nonetheless 
        offset = FloatRegister(0x4+_VALUE_OFFSET, bits=14+16, bitmask=0x3FFF<<16, 
                               norm=2**16*2**13, doc="output offset [volts]")
        
        scale = FloatRegister(0x4+_VALUE_OFFSET, bits=14, bitmask=0x3FFF, 
                              norm=2**13, signed=False,  
                              doc="amplitude of output waveform [volts]")
        
        start_phase = PhaseRegister(0xC+_VALUE_OFFSET, bits=30, 
                        doc="Phase at which to start triggered waveforms [degrees]")
    
        frequency = FrequencyRegister(0x10+_VALUE_OFFSET, bits=30, 
                                      doc="Frequency of the output waveform [Hz]")
        
        _counter_step = Register(0x10+_VALUE_OFFSET,doc="""Each clock cycle the counter_step is increases the internal counter modulo counter_wrap.
            The current counter step rightshifted by 16 bits is the index of the value that is chosen from the data table.
            """)
        
        _start_offset = Register(0xC, 
                        doc="counter offset for trigged events = phase offset ")


        @property
        def waveform(self):
            return self._waveform

        @property
        def waveforms(self):
            return ['sin', 'cos', 'ramp', 'halframp', 'dc']

        @waveform.setter
        def waveform(self, waveform):
            waveform = waveform.lower()
            if not waveform in self.waveforms:
                raise ValueError("waveform shourd be one of " + self.waveforms)
            else:
                if waveform == 'sin':
                    x = np.linspace(0, 2 * np.pi, self.data_length,
                                    endpoint=False)
                    y = np.sin(x)
                elif waveform == 'cos':
                    x = np.linspace(0, 2 * np.pi, self.data_length,
                                    endpoint=False)
                    y = np.cos(x)
                elif waveform == 'ramp':
                    y = np.linspace(-1.0, 3.0, self.data_length,
                                    endpoint=False)
                    y[self.data_length // 2:] = -1 * y[:self.data_length // 2]
                elif waveform == 'halframp':
                    y = np.linspace(-1.0, 1.0, self.data_length,
                                    endpoint=False)
                elif waveform == 'dc':
                    y = np.zeros(self.data_length)
                else:
                    y = self.data
                    self._logger.error(
                        "Waveform name %s not recognized. Specify waveform manually" % waveform)
                self.data = y
                self._waveform = waveform

        def trig(self):
            self.start_phase = 0
            self.trigger_source = "immediately"
            self.trigger_source = "off"
    
        @property
        def data(self):
            """array of 2**14 values that define the output waveform. 
            
            Values should lie between -1 and 1 such that the peak output amplitude is self.scale"""
            if not hasattr(self,'_writtendata'):
                self._writtendata = np.zeros(self.data_length, dtype=np.int32)
            x = np.array(self._writtendata, dtype=np.int32)

            #data readback disabled for fpga performance reasons
            #x = np.array(
            #    self._reads(self._DATA_OFFSET, self.data_length),
            #             dtype=np.int32)
            x[x >= 2**13] -= 2**14
            return np.array(x, dtype=np.float)/2**13
    
        @data.setter
        def data(self, data):
            """array of 2**14 values that define the output waveform. 
            
            Values should lie between -1 and 1 such that the peak output amplitude is self.scale"""
            data = np.array(np.round((2**13-1)*data), dtype=np.int32)
            data[data >= 2**13] = 2**13 - 1
            data[data < 0] += 2**14
            #values that are still negativeare set to maximally negatuve
            data[data < 0] = -2**13 
            data = np.array(data, dtype=np.uint32)
            self._writes(self._DATA_OFFSET, data)
            # memorize the data on host PC since we have disabled readback from fpga
            self._writtendata = data
    
        def setup(self, 
                  waveform=None,
                  frequency=None,
                  amplitude=None,
                  offset=None,
                  start_phase=0, 
                  periodic=True, 
                  trigger_source=None,
                  output_direct=None):
            """sets up the function generator.
            
            waveform must be one of ['cos', 'ramp', 'DC', 'halframp']. 
            amplitude and offset in volts, frequency in Hz. 
            periodic = False outputs only one period. 
            start_phase is the start phase in degrees
            if trigger_source is None, it should be set manually
            If None, then current value is used"""

            if waveform is None:
                waveform = self.waveform
            if frequency is None:
                frequency = self.frequency
            if amplitude is None:
                amplitude = self.scale
            if offset is None:
                offset = self.offset
            if trigger_source is None:
                trigger_source = self.trigger_source
            if output_direct is None:
                output_direct = self.output_direct

            self.on = False
            self.sm_reset = True
            self.trigger_source = 'off'
            self.scale = amplitude
            self.offset = offset
            self.output_direct = output_direct
            self.waveform = waveform
            self.start_phase = start_phase
            self._counter_wrap = 2**16 * (2**14 - 1)
            self.frequency = frequency
            self.periodic = periodic
            self._sm_wrappointer = True
            self.sm_reset = False
            self.on = True
            if trigger_source is not None:
                self.trigger_source = trigger_source
        
        #advanced trigger - alpha version functionality
        scopetriggerphase = PhaseRegister(0x114+_VALUE_OFFSET, bits=14, 
                       doc="phase of ASG ch1 at the moment when the last scope trigger occured [degrees]")
            
        advanced_trigger_reset = BoolRegister(0x0, 9+_BIT_OFFSET, doc='resets the fgen advanced trigger')
        advanced_trigger_autorearm = BoolRegister(0x0, 11+_BIT_OFFSET,
                doc='autorearm the fgen advanced trigger after a trigger event? If False, trigger needs to be reset with a sequence advanced_trigger_reset=True...advanced_trigger_reset=False after each trigger event.')
        advanced_trigger_invert = BoolRegister(0x0, 10+_BIT_OFFSET, doc='inverts the trigger signal for the advanced trigger if True')
        
        advanced_trigger_delay = LongRegister(0x118+_VALUE_OFFSET, bits=64, doc='delay of the advanced trigger - 1 [cycles]') 
    
        def enable_advanced_trigger(self, frequency, amplitude, duration,
                                    invert=False, autorearm=False):
            self.setup(
                frequency=frequency,
                amplitude=amplitude,
                periodic=False,
                offset=0,
                trigger_source=None)
            self.advanced_trigger_reset = True
            self.advanced_trigger_autorearm = autorearm
            self.advanced_trigger_invert = invert
            self.advanced_trigger_delay = np.round(duration/8e-9)
            self.sm_reset = False
            self.trigger_source = 'advanced_trigger'
            self.output_zero = False
            self.advanced_trigger_reset = False
    
        def disable_advanced_trigger(self):
            self.advanced_trigger_reset = True
            self.trigger_source = 'immediately'
            self.sm_reset = True
            self.output_zero = True
    
    return Asg
    
Asg1 = make_asg(channel=1)
Asg2 = make_asg(channel=2)


class DspModule(BaseModule):
    _inputs = dict(
        pid0=0,
        pid1=1,
        pid2=2,
        pid3=3,
        iir=4,
        iq0=5,
        iq1=6,
        iq2=7,
        asg1=8,
        asg2=9,
        # scope1 = 8, #same as asg1 by design
        # scope2 = 9, #same as asg2 by design
        adc1=10, #same as asg
        adc2=11,
        dac1=12,
        dac2=13,
        iq2_2=14,
        off=15)
    inputs = _inputs.keys()
    
    _output_directs = dict(
        off=0,
        out1=1,
        out2=2,
        both=3)
    output_directs = _output_directs.keys()
    
    input = SelectRegister(0x0, options=_inputs, 
                           doc="selects the input signal of the module")
    
    output_direct = SelectRegister(0x4, options=_output_directs, 
                            doc="selects to which analog output the module \
                            signal is sent directly")    

    out1_saturated = BoolRegister(0x8,0,doc="True if out1 is saturated")
    
    out2_saturated = BoolRegister(0x8,1,doc="True if out2 is saturated")

    name = "dspmodule"

    def __init__(self, client, module='pid0'):
        self.name = module
        self._number = self._inputs[module]
        super(DspModule, self).__init__(client,
            addr_base=0x40300000+self._number*0x10000)

class AuxOutput(DspModule):
    """Auxiliary outputs. PWM0-3 correspond to pins 17-20 on E2 connector.
    
    See  http://wiki.redpitaya.com/index.php?title=Extension_connectors
    to find out where to connect your output device to the board. 
    Outputs are 0-1.8V, but we will map this to -1 to 1 V internally to
    guarantee compatibility with other modules. So setting a pwm voltage 
    to '-1V' means you'll measure 0V, setting it to '+1V' you'll find 1.8V.
    
    Usage: 
    pwm0 = AuxOutput(output='pwm0')
    pwm0.input = 'pid0'
    Pid(client, module='pid0').ival = 0 # -> outputs 0.9V on PWM0
    
    Make sure you have an analog low-pass with cutoff of at most 1 kHz
    behind the output pin, and possibly an output buffer for proper 
    performance. Only recommended for temperature control or other 
    slow actuators. Big noise peaks are expected around 480 kHz.  
    
    Currently, only pwm0 and pwm1 are available.
    """
    def __init__(self, client, output='pwm0'):
        pwm_to_module = dict(pwm0='adc1', pwm1='adc2')
        # future options: , pwm2 = 'dac1', pwm3='dac2')
        super(AuxOutput, self).__init__(client,module=pwm_to_module[output])
    output_direct = None
    output_directs = None
    _output_directs = None

class FilterModule(DspModule):
    inputfilter = FilterRegister(0x120, 
                                 filterstages=0x220,
                                 shiftbits=0x224,
                                 minbw=0x228,
                                 doc="Input filter bandwidths [Hz]."\
                                 "0 = off, negative bandwidth = highpass")

class Pid(FilterModule):
    _PSR = 12 # Register(0x200)

    _ISR = 32 # Register(0x204)
    
    _DSR = 10 # Register(0x208)
    
    _GAINBITS = 24 #Register(0x20C)

    @property
    def ival(self):
        return float(self._to_pyint(self._read(0x100), bitlength=32))/2**13
    
    @ival.setter
    def ival(self, v):
        """set the value of the register holding the integrator's sum [volts]"""
        return self._write(0x100, self._from_pyint(int(round(v*2**13)), bitlength=16))
    
    setpoint = FloatRegister(0x104, bits=14, norm=2**13, 
                             doc="pid setpoint [volts]")
    
    min_voltage = FloatRegister(0x124, bits=14, norm=2**13, 
                             doc="minimum output signal [volts]")
    max_voltage = FloatRegister(0x128, bits=14, norm=2**13, 
                             doc="maximum output signal [volts]")
    
    p = FloatRegister(0x108, bits=_GAINBITS, norm=2**_PSR, 
                             doc="pid proportional gain [1]")
    i = FloatRegister(0x10C, bits=_GAINBITS, norm=2**_ISR * 2.0 * np.pi * 8e-9, 
                             doc="pid integral unity-gain frequency [Hz]")
    d = FloatRegister(0x110, bits=_GAINBITS, norm=2**_DSR/(2.0*np.pi*8e-9),
                     invert=True, 
                     doc="pid derivative unity-gain frequency [Hz]. Off when 0.")
    
    @property
    def proportional(self):
        return self.p

    @property
    def integral(self):
        return self.i

    @property
    def derivative(self):
        return self.d

    @property
    def reg_integral(self):
        return self.ival

    @proportional.setter
    def proportional(self, v):
        self.p = v
    
    @integral.setter
    def integral(self, v):
        self.i = v

    @derivative.setter
    def derivative(self, v):
        self.d = v

    @reg_integral.setter
    def reg_integral(self, v):
        self.ival = v


class IQ(FilterModule):
    _output_signals = dict(
        quadrature=0,
        output_direct=1,
        pfd=2,
        off=3)
    output_signals = _output_signals.keys()
    output_signal = SelectRegister(0x10C, options=_output_signals,
                           doc = "Signal to send back to DSP multiplexer")
    
    bandwidth = FilterRegister(0x124, 
                               filterstages=0x230,
                               shiftbits=0x234,
                               minbw=0x238,
                               doc="Quadrature filter bandwidths [Hz]."\
                                    "0 = off, negative bandwidth = highpass")
    
    on = BoolRegister(0x100, 0, 
                      doc="If set to False, turns off the module, e.g. to \
                      re-synchronize the phases")
    
    pfd_on = BoolRegister(0x100, 1, 
                      doc="If True: Turns on the PFD module,\
                        if False: turns it off and resets integral")

    _LUTSZ = Register(0x200)
    _LUTBITS = Register(0x204)
    _PHASEBITS = 32 #Register(0x208)
    _GAINBITS = 18 #Register(0x20C)
    _SIGNALBITS = 14 #Register(0x210)
    _LPFBITS = 24 #Register(0x214)
    _SHIFTBITS = 8 #Register(0x218)
    
    pfd_integral = FloatRegister(0x150, bits=_SIGNALBITS, norm=_SIGNALBITS,
                                 doc = "value of the pfd integral [volts]")
    
    phase = PhaseRegister(0x104, bits=_PHASEBITS,
                          doc="Phase shift between modulation \
                          and demodulation [degrees]")
    
    frequency = FrequencyRegister(0x108, bits=_PHASEBITS,
                                  doc="frequency of iq demodulation [Hz]")

    _g1 = FloatRegister(0x110, bits=_GAINBITS, norm=2**_SHIFTBITS, 
                        doc="gain1 of iq module [volts]")
    
    _g2 = FloatRegister(0x114, bits=_GAINBITS, norm=2**_SHIFTBITS, 
                        doc="gain2 of iq module [volts]")
    amplitude = FloatRegister(0x114, bits=_GAINBITS, norm = 2**_SHIFTBITS*4, 
                        doc="amplitude of coherent modulation [volts]")

    _g3 = FloatRegister(0x118, bits=_GAINBITS, norm = 2**_SHIFTBITS, 
                        doc="gain3 of iq module [volts]")
    quadrature_factor = FloatRegister(0x118, 
                                      bits=_GAINBITS, 
                                      norm = 2**_SHIFTBITS,  
                        doc="amplification factor of demodulated signal [a.u.]")
    
    _g4 = FloatRegister(0x11C, bits=_GAINBITS, norm = 2**_SHIFTBITS, 
                        doc="gain4 of iq module [volts]")

    def __init__(self, *args, **kwds):
        super(IQ, self).__init__(*args, **kwds)

    @property
    def gain(self):
        return self._g1 * 0.039810

    @gain.setter
    def gain(self, v):
        self._g1 = float(v) / 0.039810
        self._g4 = float(v) / 0.039810

    def setup(
            self,
            frequency,
            bandwidth=[0],
            gain=1.0,
            phase=0,
            Q=None,
            acbandwidth=50.,
            amplitude=0.0,
            input='adc1',
            output_direct='out1',
            output_signal='quadrature', 
            quadrature_factor=1.0):
        self.on = False
        self.frequency = frequency
        if Q is None:
            self.bandwidth = bandwidth
        else:
            self.bandwidth = self.frequency / Q / 2
        self.gain = gain
        self.phase = phase
        self.inputfilter = -acbandwidth
        self.amplitude = amplitude
        self.input = input
        self.output_direct = output_direct
        self.output_signal = output_signal
        self.quadrature_factor = quadrature_factor
        self.on = True

    _na_averages = Register(0x130, 
                    doc='number of cycles to perform na-averaging over')
    _na_sleepcycles = Register(0x130, 
                    doc='number of cycles to wait before starting to average')

    @property
    def _nadata(self):
        attempt = 0
        a, b, c, d = self._reads(0x140, 4)
        while not ((a >> 31 == 0) and (b >> 31 == 0) 
                   and (c >> 31 == 0) and (d >> 31 == 0)):
            a, b, c, d = self._reads(0x140, 4)
            attempt += 1
            if attempt > 10:
                raise Exception("Trying to recover NA data while averaging is not finished. Some setting is wrong. ")
        sum = np.complex128(self._to_pyint(int(a)+(int(b)<<31),bitlength=62)) \
            + np.complex128(self._to_pyint(int(c)+(int(d)<<31), bitlength=62))*1j  
        return sum / float(self._na_averages)

    """
    def na_trace(
            self,
            start=0,     # start frequency
            stop=100e3,  # stop frequency
            points=1001, # number of points
            rbw=100,     # resolution bandwidth, can be a list of 2 as well for second-order
            avg=1.0,     # averages
            amplitude=0.1, #output amplitude in volts
            input='adc1', # input signal
            output_direct='off', # output signal
            acbandwidth=0, # ac filter bandwidth, 0 disables filter, negative values represent lowpass
            sleeptimes=0.5, # wait sleeptimes/rbw for quadratures to stabilize
            logscale=False, # make a logarithmic frequency sweep
            stabilize=None, # if a float, output amplitude is adjusted dynamically so that input amplitude [V]=stabilize 
            maxamplitude=1.0, # amplitude can be limited
            ):

        if logscale:
            x = np.logspace(
                np.log10(start),
                np.log10(stop),
                points,
                endpoint=True)
        else:
            x = np.linspace(start, stop, points, endpoint=True)
        y = np.zeros(points, dtype=np.complex128)
        amplitudes = np.zeros(points, dtype=np.float64)
        # preventive saturation
        maxamplitude = abs(maxamplitude)
        amplitude = abs(amplitude)
        if abs(amplitude)>maxamplitude:
            amplitude = maxamplitude
        self.setup(frequency=x[0], 
                 bandwidth=rbw, 
                 gain=0, 
                 phase=0,
                 acbandwidth=-np.array(acbandwidth),
                 amplitude=0,
                 input=input, 
                 output_direct=output_direct,
                 output_signal='output_direct')
        # take the discretized rbw (only using first filter cutoff)
        rbw = self.bandwidth[0]
        self._logger.info("Estimated acquisition time: %.1f s", float(avg + sleeptimes) * points / rbw)
        sys.stdout.flush() # make sure the time is shown        
        # setup averaging
        self._na_averages = np.int(np.round(125e6 / rbw * avg))
        self._na_sleepcycles = np.int(np.round(125e6 / rbw * sleeptimes))
        # compute rescaling factor
        rescale = 2.0**(-self._LPFBITS)*4.0 # 4 is artefact of fpga code
        # obtained by measuring transfer function with bnc cable - could replace the inverse of 4 above
        #unityfactor = 0.23094044589192711
        try:
            self.amplitude = amplitude # turn on NA inside try..except block
            for i in range(points):
                self.frequency = x[i] # this triggers the NA acquisition
                sleep(1.0 / rbw * (avg + sleeptimes))
                x[i] = self.frequency # get the actual (discretized) frequency
                y[i] = self._nadata
                amplitudes[i] = self.amplitude
                #normalize immediately
                if amplitudes[i] == 0:
                    y[i] *= rescale  # avoid division by zero
                else:
                    y[i] *= rescale / self.amplitude
                # set next amplitude if it has to change
                if stabilize is not None:
                    amplitude = stabilize / np.abs(y[i])
                if amplitude > maxamplitude:
                    amplitude = maxamplitude
                self.amplitude = amplitude
        # turn off the NA output, even in the case of exception (e.g. KeyboardInterrupt)
        except:
            self.amplitude = 0
            self._logger.info("NA output turned off due to an exception")
            raise
        else:
            self.amplitude = 0
        # in zero-span mode, change x-axis to approximate time. Time is very
        # rudely approximated here..
        if start == stop:
            x = np.linspace(
                0,
                1.0 / rbw * (avg + sleeptimes),
                points,
                endpoint=False)
        if stabilize is None:
            return x, y
        else:
            return x,y,amplitudes
    """

class IIR(DspModule):
    # invert denominator coefficients to convert from scipy notation to
    # the fpga-implemented notation (following Oppenheim and Schaefer: DSP)
    _invert = True
    
    _IIRBITS = Register(0x200)
    
    _IIRSHIFT = Register(0x204)

    _IIRSTAGES = Register(0x208)
        
    loops = Register(0x100, doc="Decimation factor of IIR w.r.t. 125 MHz. "\
                                +"Must be at least 3. ")

    on = BoolRegister(0x104, 0, doc="IIR is on")
    
    shortcut = BoolRegister(0x104, 1, doc="IIR is bypassed")
    
    copydata = BoolRegister(0x104, 2, 
                doc="If True: coefficients are being copied from memory")
    
    overflow = Register(0x108, 
                            doc="Bitmask for various overflow conditions")

    def _from_double(self, v, bitlength=64, shift=0):
        v = int(np.round(v * 2**shift))
        v = v & (2**bitlength - 1)
        hi = (v >> 32) & ((1 << 32) - 1)
        lo = (v >> 0) & ((1 << 32) - 1)
        return hi, lo

    def _to_double(self, hi, lo, bitlength=64, shift=0):
        hi = int(hi) & ((1 << (bitlength - 32)) - 1)
        lo = int(lo) & ((1 << 32) - 1)
        v = int((hi << 32) + lo)
        if v >> (bitlength - 1) != 0:  # sign bit is set
            v = v - 2**bitlength
        v = np.float64(v) / 2**shift
        return v

    @property
    def coefficients(self):
        l = self.loops
        if l == 0:
            return np.array([])
        elif l > self._IIRSTAGES:
            l = self._IIRSTAGES
        # data = np.array([v for v in self._reads(0x8000, 8 * l)])
        # coefficient readback has been disabled to save FPGA resources.
        if hasattr(self,'_writtendata'):
            data = self._writtendata
        else:
            raise ValueError("Readback of coefficients not enabled. " \
                             +"You must set coefficients before reading it.")
        coefficients = np.zeros((l, 6), dtype=np.float64)
        bitlength = self._IIRBITS
        shift = self._IIRSHIFT
        for i in range(l):
            for j in range(6):
                if j == 2:
                    coefficients[i, j] = 0
                elif j == 3:
                    coefficients[i, j] = 1.0
                else:
                    if j > 3:
                        k = j - 2
                    else:
                        k = j
                    coefficients[i, j] = self._to_double(
                        data[i * 8 + 2 * k + 1],
                        data[i * 8 + 2 * k],
                        bitlength=bitlength,
                        shift=shift)
                    if j > 3 and self._invert:
                        coefficients[i, j] *= -1
        return coefficients

    @coefficients.setter
    def coefficients(self, v):
        bitlength = self._IIRBITS
        shift = self._IIRSHIFT
        stages = self._IIRSTAGES
        v = np.array([vv for vv in v], dtype=np.float64)
        l = len(v)
        if l > stages:
            raise Exception(
                "Error: Filter contains too many sections to be implemented")
        data = np.zeros(stages * 8, dtype=np.uint32)
        for i in range(l):
            for j in range(6):
                if j == 2:
                    if v[i, j] != 0:
                        self._logger.warning("Attention: b_2 (" + str(i) \
                            + ") is not zero but " + str(v[i, j]))
                elif j == 3:
                    if v[i, j] != 1:
                        self._logger.warning("Attention: a_0 (" + str(i) \
                            + ") is not one but " + str(v[i, j]))
                else:
                    if j > 3:
                        k = j - 2
                        if self._invert:
                            v[i, j] *= -1
                    else:
                        k = j
                    hi, lo = self._from_double(
                        v[i, j], bitlength=bitlength, shift=shift)
                    data[i * 8 + k * 2 + 1] = hi
                    data[i * 8 + k * 2] = lo
        data = [int(d) for d in data]
        self._writes(0x8000, data)
        self._writtendata = data

    def _setup_unity(self):
        """sets the IIR filter transfer function unity"""
        c = np.zeros((self._IIRSTAGES, 6), dtype=np.float64)
        c[0, 0] = 1.0
        c[:, 3] = 1.0
        self.coefficients = c
        self.loops = 1

    def _setup_zero(self):
        """sets the IIR filter transfer function zero"""
        c = np.zeros((self._IIRSTAGES, 6), dtype=np.float64)
        c[:, 3] = 1.0
        self.coefficients = c
        self.loops = 1

    def setup(
            self,
            z,
            p,
            g=1.0,
            input='adc1',
            output_direct='off',
            loops=None,
            plot=False,
            #save=False,
            turn_on=True,
            tol=1e-3):
        """Setup an IIR filter
        
        the transfer function of the filter will be (k ensures DC-gain = g):

                  (s-2*pi*z[0])*(s-2*pi*z[1])...
        H(s) = k*-------------------
                  (s-2*pi*p[0])*(s-2*pi*p[1])...
        
        parameters
        --------------------------------------------------
        z:             list of zeros in the complex plane, maximum 16
        p:             list of zeros in the complex plane, maxumum 16
        g:             DC-gain
        input:         input signal
        output_direct: send directly to an analog output?
        loops:         clock cycles per loop of the filter. must be at least 3 and at most 255. set None for autosetting loops
        turn_on:       automatically turn on the filter after setup
        plot:          if True, plots the theoretical and implemented transfer functions
        tol:           tolerance for matching conjugate poles or zeros into pairs, 1e-3 is okay

        returns:       data to be passed to iir.bodeplot to plot the realized transfer function
        """
        if self._IIRSTAGES == 0:
            raise Exception(
                "Error: This FPGA bitfile does not support IIR filters! "\
                +"Please use an IIR version!")
        self.on = False
        self.shortcut = False
        self.copydata = False
        iirbits = self._IIRBITS
        iirshift = self._IIRSHIFT
        # pre-scale coefficients
        z = [zz * 2 * np.pi for zz in z]
        p = [pp * 2 * np.pi for pp in p]
        k = g
        for pp in p:
            if pp != 0:
                k *= np.abs(pp)
        for zz in z:
            if zz != 0:
                k /= np.abs(zz)
        sys = (z,p,k)
        # try to find out how many loops must be done
        preliminary_loops = int(max([len(p), len(z)])+1) / 2
        c = iir.get_coeff(sys, dt=preliminary_loops * 8e-9,
                          totalbits=iirbits, shiftbits=iirshift,
                          tol=tol, finiteprecision=False)
        minimum_loops = len(c)
        if minimum_loops < 3:
            minimum_loops = 3
        if minimum_loops > self._IIRSTAGES:
            raise Exception("Error: desired filter order is too high to "\
                            +"be implemented.")
        if loops is None:
            loops = 3
        elif loops > 255:
            loops = 255
        loops = max([loops, minimum_loops])
        # transform zeros and poles into coefficients
        dt = loops * 8e-9 / self._frequency_correction
        c = iir.get_coeff(sys, dt=dt,
                          totalbits=iirbits, shiftbits=iirshift,
                          tol=tol, finiteprecision=False)
        self.coefficients = c
        self.loops = loops
        f = np.array(self.coefficients)
        # load the coefficients into the filter - all simultaneously
        self.copydata = True
        self.copydata = False
        self.on = turn_on
        # Diagnostics here
        if plot: # or save:
            if isinstance(plot, int):
                plt.figure(plot)
            else:
                plt.figure()
        tfs = iir.psos2plot(c, sys, n=2**16, maxf=5e6, dt=dt,
                name="discrete system (dt=" + str(int(dt * 1e9)) + "ns)",
                plot=False)
        tfs += iir.psos2plot(f, None, n=2**16, maxf=5e6,
                dt=dt, name="implemented system",plot=False)
            
        #if save:
        #    if not plot:
        #        plt.close()
        #    curves = list()
        #    for tf in tfs:
        #        w, h, name = tf
        #        curve = CurveDB.create(w, h)
        #        curve.name = name
        #        z, p, k = sys
        #        curve.params["iir_loops"] = loops
        #        curve.params["iir_zeros"] = str(z)
        #        curve.params["iir_poles"] = str(p)
        #        curve.params["iir_k"] = k
        #        curve.save()
        #        curves.append(curve)
        #    for curve in curves[:-1]:
        #        curves[-1].add_child(curve)
        self._logger.info("IIR filter ready")
        self._logger.info("Maximum deviation from design coefficients: %f", max((f[0:len(c)] - c).flatten()))
        self._logger.info("Overflow pattern: %s", bin(self.overflow))
        #        if save:
        #            return f, curves[-1]
        #        else:
        #            return f
        if plot:
            iir.bodeplot(tfs, xlog=True)
        return tfs


class AMS(BaseModule):
    """mostly deprecated module (redpitaya has removed adc support). 
    only here for dac2 and dac3"""
    def __init__(self, client):
        super(AMS, self).__init__(client, addr_base=0x40400000)
    # attention: writing to dac0 and dac1 has no effect
    # only write to dac2 and 3 to set output voltages
    # to modify dac0 and dac1, connect a r.pwm0.input='pid0' 
    # and let the pid module determine the voltage 
    dac0 = PWMRegister(0x20, doc="PWM output 0 [V]")
    dac1 = PWMRegister(0x24, doc="PWM output 1 [V]")
    dac2 = PWMRegister(0x28, doc="PWM output 2 [V]")
    dac3 = PWMRegister(0x2C, doc="PWM output 3 [V]")<|MERGE_RESOLUTION|>--- conflicted
+++ resolved
@@ -124,18 +124,9 @@
 
 
 class Scope(BaseModule):
-<<<<<<< HEAD
     data_length = scope_data_length  # see definition and explanation above
-=======
-    # Because of BaseModule, Variable have to "declare" outside __init__
-    data_length = 0
->>>>>>> 340be529
     inputs = None
-    _decimations = {}
-    decimations = [] # help for the user
-    sampling_times=[]
-    durations=[]
-    
+
     def __init__(self, client, parent):
         super(Scope, self).__init__(client, addr_base=0x40100000)
         # dsp multiplexer channels for scope and asg are the same by default
@@ -145,16 +136,7 @@
         self._setup_called = False
         self._parent = parent
         self._trigger_source_memory = "immediately"
-<<<<<<< HEAD
         self._trigger_delay_memory = 0
-=======
-        self.data_length = 2**14
-        self._trigger_delay_memory = self.data_length/2
-        self._decimations = {2**n: 2**n for n in range(0,17)}
-        self.decimations = sorted(self._decimations.keys()) # help for the user
-        self.sampling_times = [8e-9 * dec for dec in self.decimations]
-        self.durations = [s_times * self.data_length for s_times in self.sampling_times]
->>>>>>> 340be529
 
     @property
     def input1(self):
@@ -206,16 +188,9 @@
     def trigger_source(self, val):
         self._trigger_source = val
         self._trigger_source_memory = val
-<<<<<<< HEAD
         # passing between immediately and other sources possibly requires trigger delay change
         self.trigger_delay = self._trigger_delay_memory
-=======
-        if val == 'immediately':
-            self._trigger_delay = self.data_length
-        else:
-            self._trigger_delay = self._trigger_delay_memory
->>>>>>> 340be529
-        
+
     _trigger_debounce = Register(0x90, doc="Trigger debounce time [cycles]")
 
     trigger_debounce = FloatRegister(0x90, bits=20, norm=125e6, 
@@ -272,27 +247,15 @@
                                      doc= "An absolute counter " \
                                          +"for the trigger time [cycles]")
     
-    #_decimations = {2**n: 2**n for n in range(0,17)}
-
-<<<<<<< HEAD
+    _decimations = {2**n: 2**n for n in range(0,17)}
+
     decimations = sorted(_decimations.keys())  # help for the user
-=======
-    #decimations = sorted(_decimations.keys()) # help for the user
->>>>>>> 340be529
-
-    #sampling_times = [8e-9 * dec for dec in decimations]
-
-<<<<<<< HEAD
+
+    sampling_times = [8e-9 * dec for dec in decimations]
+
     # price to pay for Python 3 compatibility: list comprehension workaround
+    # cf. http://stackoverflow.com/questions/13905741/accessing-class-variables-from-a-list-comprehension-in-the-class-definition
     durations = [st * data_length for st in sampling_times]
-=======
-    # very ugly workaround for list comprehension scope in Python 3
-    # cf. http://stackoverflow.com/questions/13905741/accessing-class-variables-from-a-list-comprehension-in-the-class-definition
-    # DOESN'T WORK YET
-    #def _durations(self, sampling_times):
-    #    return [s_times * self.data_length for s_times in sampling_times]
-    #durations = [s_times * data_length for s_times in sampling_times]
->>>>>>> 340be529
 
     decimation = SelectRegister(0x14, doc="decimation factor",
                                 options=_decimations)
@@ -474,7 +437,6 @@
         if trigger_source is None:
             self.trigger_source = self.trigger_source
         else:
-<<<<<<< HEAD
             self.trigger_source = trigger_source
         # arm trigger
         self._trigger_armed = True
@@ -483,15 +445,6 @@
         # pretrig_ok, but we do not need to worry about this because it is
         # taken care of in the trigger_source setter in this class (the
         # trigger_delay section of it).
-=======
-            self.trigger_delay = self.trigger_delay
-
-        self._trigger_source = 'off'
-        self.trigger_source = self.trigger_source
-        self._trigger_armed = True
-
-
->>>>>>> 340be529
         if self.trigger_source == 'immediately':
             # self.wait_for_pretrig_ok()
             self.trigger_source = self.trigger_source
