--- conflicted
+++ resolved
@@ -338,13 +338,8 @@
         self._init_module()
         # enable autosave and load last state from config file
         self._autosave_active = True
-<<<<<<< HEAD
-        # Only top level modules should call _load_setup_attributes() since this call propagates
-        # through all child modules
-=======
         # Only top level modules should call _load_setup_attributes() since
         # this call propagates through all child modules
->>>>>>> 187777f8
         if not isinstance(self.parent, Module):
             # attributes are loaded but _setup() is not called
             self._load_setup_attributes()
@@ -626,7 +621,7 @@
         if val is None:
             self._load_setup_attributes()
             # self.set_setup_attributes(**self.c._dict)
-            # using the same dict will create a referennce (&id) in the
+            # using the same dict will create a reference (&id) in the
             # config file for submodules --> That is probably a bug that
             # could be solved by making a copy of the dict somewhere in
             # memory.py, but on the other hand we are not supposed to use
@@ -706,24 +701,6 @@
                                  "'frequency_correction'. ", self.name)
             return 1.0
 
-        # Let's try to deprecate this
-        # def __setattr__(self, name, value):
-        # # prevent the user from setting a nonexisting attribute
-        # # (I am not sure anymore if it's not making everyone's life harder...)
-        # # if hasattr(self, name) or name.startswith('_') or
-        # # hasattr(type(self), name):
-        # if name.startswith("_") \
-        #         or (name in self.__dict__) \
-        #         or hasattr(self.__class__, name):
-        #     # we don't want class.attr
-        #     # to be executed to save one communication time,
-        #     # this was the case with hasattr(self, name)
-        #     super(BaseModule, self).__setattr__(name, value)
-        # else:
-        #     raise ValueError("New module attributes may not be set at runtime."
-        #                      " Attribute " + name + " is not defined in class "
-        #                      + self.__class__.__name__)
-
     def _reads(self, addr, length):
         return self._client.reads(self._addr_base + addr, length)
 
@@ -747,19 +724,4 @@
         if v < 0:
             v = v + 2 ** bitlength
         v = (v & (2 ** bitlength - 1))
-        return np.uint32(v)
-
-# SoftwareModule is obsolete, since it is/was identical with BaseModule=Module
-# class SoftwareModule(Module):
-#     """
-#     Module that doesn't communicate with the Redpitaya directly.
-#     Child class needs to implement:
-#       - init_module(pyrpl): initializes the module (attribute values aren't
-#         saved during that stage)
-#       - setup_attributes: see BaseModule
-#       - gui_attributes: see BaseModule
-#       - _setup(): see BaseModule, this function is called when the user calls
-#         setup(**kwds) and should set the module
-#         ready for acquisition/output with the current setup_attributes' values.
-#     """
-#     pass+        return np.uint32(v)